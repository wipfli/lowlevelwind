--- conflicted
+++ resolved
@@ -114,13 +114,8 @@
         "    req = ogd_api.Request(\n",
         "        collection=\"ogd-forecasting-icon-ch2\",\n",
         "        variable=\"TOT_PREC\",\n",
-<<<<<<< HEAD
-        "        reference_datetime=\"2025-03-25T06:00:00Z\", # make sure to change the date\n",
-        "        perturbed=True,\n",
-=======
         "        reference_datetime=\"2025-04-07T12:00:00Z\", # make sure to change the date\n",
         "        perturbed=False,\n",
->>>>>>> 19bc9cf8
         "        horizon=f\"P0DT{i}H\",\n",
         "    )\n",
         "    reqlist.append(req)"
@@ -147,11 +142,7 @@
       "source": [
         "### Retrieving Data\n",
         "We now send our list of requests to the API and retrieve the resulting datasets using the `get_from_ogd()` function.\n",
-<<<<<<< HEAD
         "Each response is returned as an **[xarray.DataArray](https://docs.xarray.dev/en/stable/generated/xarray.DataArray.html)**, which is efficient for handling multi-dimensional data.\n",
-=======
-        "Each response is returned as an `xarray.DataArray`, which is efficient for handling multi-dimensional data.\n",
->>>>>>> 19bc9cf8
         "\n",
         "> 💡 **Tip**: Use temporary caching with earthkit-data to skip repeated downloads — it's auto-cleaned after the session.\n",
         "> *For more details, see the [earthkit-data caching docs](https://earthkit-data.readthedocs.io/en/latest/examples/cache.html)*.\n",
@@ -215,15 +206,9 @@
       "source": [
         "The resulting `xarray.DataArray` has the following dimensions:\n",
         "\n",
-<<<<<<< HEAD
-        "- `eps` (ensemble members): 20 members\n",
-        "- `ref_time`: Single reference time (e.g. 2025-03-26)\n",
-        "- `lead_time`: 3 hourly time steps\n",
-=======
         "- `eps` (ensemble members): 1 member (for deterministic data)\n",
         "- `ref_time`: Single reference time (e.g. 2025-04-02 12:00:00 UTC)\n",
         "- `lead_time`: 3 hourly intervals\n",
->>>>>>> 19bc9cf8
         "- `cell`: 283,876 spatial grid points\n",
         "\n",
         "It includes attributes specifying some meta data such as:\n",
@@ -252,37 +237,24 @@
         "from meteodatalab.operators import time_operators as time_ops\n",
         "import numpy as np\n",
         "\n",
-<<<<<<< HEAD
         "prec_1h = time_ops.delta(tot_prec, np.timedelta64(1,\"h\"))"
-=======
-        "prec_1h = time_ops.delta(tot_prec_ds, np.timedelta64(1,\"h\"))"
->>>>>>> 19bc9cf8
-      ]
-    },
-    {
-      "cell_type": "markdown",
-      "metadata": {},
-      "source": [
-<<<<<<< HEAD
-        "### Ensemble Statistics\n",
-        "As an example on how to use the ensemble to compute probabilistic statistics, we compute the median of the precipitation across ensemble members. The median gives the central tendency of the forecast and is robust with respect to outliers. This can be done in a single line using xarray’s `.median()` operator. Below, we demonstrate this applied to the 1-hour precipitation differences at lead time +2h."
-=======
+      ]
+    },
+    {
+      "cell_type": "markdown",
+      "metadata": {},
+      "source": [
         "For the next steps, we'll work with a **single lead time** from the forecast.\n",
         "Xarray's `.isel()` method lets us easily select along a specific dimension — here, we use it to pick one lead time.\n"
->>>>>>> 19bc9cf8
-      ]
-    },
-    {
-      "cell_type": "code",
-      "execution_count": null,
-      "metadata": {},
-      "outputs": [],
-      "source": [
-<<<<<<< HEAD
-        "prec_med = prec_1h.isel(lead_time=2).median(dim=\"eps\", keep_attrs=True).clip(min=0)"
-=======
+      ]
+    },
+    {
+      "cell_type": "code",
+      "execution_count": null,
+      "metadata": {},
+      "outputs": [],
+      "source": [
         "prec = prec_1h.isel(lead_time=2).clip(min=0)"
->>>>>>> 19bc9cf8
       ]
     },
     {
@@ -315,11 +287,7 @@
         ")\n",
         "\n",
         "# Remap ICON native grid data to the regular grid\n",
-<<<<<<< HEAD
-        "prec_avg_geo = regrid.iconremap(prec_med, destination)"
-=======
         "prec_geo = regrid.iconremap(prec, destination)"
->>>>>>> 19bc9cf8
       ]
     },
     {
@@ -381,15 +349,9 @@
   ],
   "metadata": {
     "kernelspec": {
-<<<<<<< HEAD
-      "display_name": "opendata-nwp-demo",
-      "language": "python",
-      "name": "python3"
-=======
       "display_name": "Python (notebooks-nwp-env)",
       "language": "python",
       "name": "notebooks-nwp-env"
->>>>>>> 19bc9cf8
     },
     "language_info": {
       "codemirror_mode": {
